import { CacheableFunction } from "@/typings/cacheableFunction";
import { Achievement } from "@/typings/features/achievement";
import { Board } from "@/typings/features/board";
import { Buyable } from "@/typings/features/buyable";
import { Challenge } from "@/typings/features/challenge";
import { Clickable } from "@/typings/features/clickable";
import {
    Feature,
    Features,
    GridFeatures,
    RawFeature,
    RawFeatures,
    RawGridFeatures
} from "@/typings/features/feature";
import { Grid } from "@/typings/features/grid";
import { Hotkey } from "@/typings/features/hotkey";
import { Milestone } from "@/typings/features/milestone";
import { Microtab, Subtab } from "@/typings/features/subtab";
import { Upgrade } from "@/typings/features/upgrade";
import { Layer, RawLayer } from "@/typings/layer";
import { PlayerData } from "@/typings/player";
import { State } from "@/typings/state";
import Decimal, { DecimalSource } from "@/util/bignum";
import { isFunction } from "@/util/common";
import {
    defaultLayerProperties,
    getStartingBoards,
    getStartingBuyables,
    getStartingChallenges,
    getStartingClickables,
    noCache
} from "@/util/layers";
import { createGridProxy, createLayerProxy } from "@/util/proxies";
import { applyPlayerData } from "@/util/save";
import clone from "lodash.clonedeep";
import { isRef } from "vue";
<<<<<<< HEAD
import { ProgressDisplay } from "./enums";
=======
import { ProgressDisplay, Shape } from "./enums";
>>>>>>> 8da668b8
import { default as playerProxy } from "./player";

export const layers: Record<string, Readonly<Layer>> = {};
export const hotkeys: Hotkey[] = [];
window.layers = layers;

export function addLayer(layer: RawLayer, player?: Partial<PlayerData>): void {
    player = player || playerProxy;

    // Check for required properties
    if (!("id" in layer)) {
        console.error(`Cannot add layer without a "id" property!`, layer);
        return;
    }
    if (layer.type === "static" || layer.type === "normal") {
        const missingProperty = ["baseAmount", "requires"].find(prop => !(prop in layer));
        if (missingProperty) {
            console.error(`Cannot add layer without a "${missingProperty}" property!`, layer);
            return;
        }
    }

    // Clone object to prevent modifying the original
    layer = clone(layer);

    setDefault(player, "layers", {});
    player.layers[layer.id] = applyPlayerData(
        {
            points: new Decimal(0),
            unlocked: false,
            resetTime: new Decimal(0),
            upgrades: [],
            achievements: [],
            milestones: [],
            infoboxes: {},
            buyables: getStartingBuyables(layer.buyables?.data),
            clickables: getStartingClickables(layer.clickables?.data),
            challenges: getStartingChallenges(layer.challenges?.data),
<<<<<<< HEAD
            boards: getStartingBoards(layer.boards?.data),
=======
            boards: player.layers[layer.id]?.boards || getStartingBoards(layer.boards?.data),
>>>>>>> 8da668b8
            grids: {},
            confirmRespecBuyables: false,
            ...(layer.startData?.() || {})
        },
        player.layers[layer.id]
    );

    // Set default property values
    layer = Object.assign({}, defaultLayerProperties, layer);
    layer.layer = layer.id;
    if (layer.type === "static" && layer.base == undefined) {
        layer.base = 2;
    }

    // Process each feature
    const uncachedProperties = ["startData", "click", "update", "reset", "hardReset"];
    for (const property of uncachedProperties) {
        if (layer[property] && !isRef(layer.property) && isFunction(layer[property])) {
            (layer[property] as CacheableFunction).forceCached = false;
        }
    }
    if (layer.upgrades) {
        setupFeatures<NonNullable<RawLayer["upgrades"]>, Upgrade>(layer.id, layer.upgrades);
        setRowCol(layer.upgrades);
        for (const id in layer.upgrades.data) {
            layer.upgrades.data[id].bought = function() {
                return (
                    !layers[this.layer].deactivated &&
                    playerProxy.layers[this.layer].upgrades.some(
                        (upgrade: string | number) => upgrade == id
                    )
                );
            };
            setDefault(layer.upgrades.data[id], "canAfford", function() {
                if (this.currencyInternalName) {
                    const name = this.currencyInternalName;
                    if (this.currencyLocation) {
                        return !Decimal.lt(this.currencyLocation[name], this.cost);
                    } else if (this.currencyLayer) {
                        return !Decimal.lt(
                            playerProxy.layers[this.currencyLayer][name] as DecimalSource,
                            this.cost
                        );
                    } else {
                        return !Decimal.lt(playerProxy[name] as DecimalSource, this.cost);
                    }
                } else {
                    return !playerProxy.layers[this.layer].points.lt(this.cost);
                }
            });
            setDefault(
                layer.upgrades.data[id],
                "pay",
                function() {
                    if (this.bought || !this.canAfford) {
                        return;
                    }
                    if (this.currencyInternalName) {
                        const name = this.currencyInternalName;
                        if (this.currencyLocation) {
                            if (Decimal.lt(this.currencyLocation[name], this.cost)) {
                                return;
                            }
                            this.currencyLocation[name] = Decimal.sub(
                                this.currencyLocation[name],
                                this.cost
                            );
                        } else if (this.currencyLayer) {
                            const lr = this.currencyLayer;
                            if (
                                Decimal.lt(playerProxy.layers[lr][name] as DecimalSource, this.cost)
                            ) {
                                return;
                            }
                            playerProxy.layers[lr][name] = Decimal.sub(
                                playerProxy.layers[lr][name] as DecimalSource,
                                this.cost
                            );
                        } else {
                            if (Decimal.lt(playerProxy[name] as DecimalSource, this.cost)) {
                                return;
                            }
                            playerProxy[name] = Decimal.sub(
                                playerProxy[name] as DecimalSource,
                                this.cost
                            );
                        }
                    } else {
                        if (playerProxy.layers[this.layer].points.lt(this.cost)) {
                            return;
                        }
                        playerProxy.layers[this.layer].points = playerProxy.layers[
                            this.layer
                        ].points.sub(this.cost);
                    }
                },
                false
            );
            setDefault(
                layer.upgrades.data[id],
                "buy",
                function() {
                    if (this.bought || !this.canAfford) {
                        return;
                    }
                    this.pay();
                    playerProxy.layers[this.layer].upgrades.push(this.id);
                    this.onPurchase?.();
                },
                false
            );
            setDefault(layer.upgrades.data[id], "onPurchase", undefined, false);
        }
    }
    if (layer.achievements) {
        setupFeatures<NonNullable<RawLayer["achievements"]>, Achievement>(
            layer.id,
            layer.achievements
        );
        setRowCol(layer.achievements);
        for (const id in layer.achievements.data) {
            layer.achievements.data[id].earned = function() {
                return (
                    !layers[this.layer].deactivated &&
                    playerProxy.layers[this.layer].achievements.some(
                        (achievement: string | number) => achievement == id
                    )
                );
            };
            setDefault(layer.achievements.data[id], "onComplete", undefined, false);
        }
    }
    if (layer.challenges) {
        setupFeatures<NonNullable<RawLayer["challenges"]>, Challenge>(layer.id, layer.challenges);
        setRowCol(layer.challenges);
        layer.activeChallenge = function() {
            return Object.values(this.challenges!.data).find(
                (challenge: Challenge) => challenge.active
            );
        };
        for (const id in layer.challenges.data) {
            layer.challenges.data[id].shown = function() {
                return (
                    this.unlocked !== false && (playerProxy.hideChallenges === false || !this.maxed)
                );
            };
            layer.challenges.data[id].completed = function() {
                return (
                    !layers[this.layer].deactivated &&
                    playerProxy.layers[this.layer].challenges[id]?.gt(0)
                );
            };
            layer.challenges.data[id].completions = function() {
                return playerProxy.layers[this.layer].challenges[id];
            };
            layer.challenges.data[id].maxed = function() {
                return (
                    !layers[this.layer].deactivated &&
                    Decimal.gte(playerProxy.layers[this.layer].challenges[id], this.completionLimit)
                );
            };
            layer.challenges.data[id].active = function() {
                return (
                    !layers[this.layer].deactivated &&
                    playerProxy.layers[this.layer].activeChallenge === id
                );
            };
            layer.challenges.data[id].toggle = noCache(function(this: Challenge) {
                const exiting = playerProxy.layers[this.layer].activeChallenge === id;
                if (exiting) {
                    if (this.canComplete && !this.maxed) {
                        let completions: boolean | DecimalSource = this.canComplete;
                        if (completions === true) {
                            completions = 1;
                        }
                        playerProxy.layers[this.layer].challenges[id] = Decimal.min(
                            playerProxy.layers[this.layer].challenges[id].add(completions),
                            this.completionLimit
                        );
                        this.onComplete?.();
                    }
                    playerProxy.layers[this.layer].activeChallenge = null;
                    this.onExit?.();
                    layers[this.layer].reset(true);
                } else if (!exiting && this.canStart) {
                    layers[this.layer].reset(true);
                    playerProxy.layers[this.layer].activeChallenge = id;
                    this.onEnter?.();
                }
            });
            setDefault(layer.challenges.data[id], "onComplete", undefined, false);
            setDefault(layer.challenges.data[id], "onEnter", undefined, false);
            setDefault(layer.challenges.data[id], "onExit", undefined, false);
            setDefault(layer.challenges.data[id], "canStart", true);
            setDefault(layer.challenges.data[id], "completionLimit", new Decimal(1));
            setDefault(layer.challenges.data[id], "mark", function() {
                return Decimal.gt(this.completionLimit, 1) && this.maxed;
            });
            setDefault(layer.challenges.data[id], "canComplete", function() {
                if (!this.active) {
                    return false;
                }
                if (this.currencyInternalName) {
                    const name = this.currencyInternalName;
                    if (this.currencyLocation) {
                        return !Decimal.lt(this.currencyLocation[name], this.goal);
                    } else if (this.currencyLayer) {
                        const lr = this.currencyLayer;
                        return !Decimal.lt(
                            playerProxy.layers[lr][name] as DecimalSource,
                            this.goal
                        );
                    } else {
                        return !Decimal.lt(playerProxy[name] as DecimalSource, this.goal);
                    }
                } else {
                    return !playerProxy.points.lt(this.goal);
                }
            });
        }
    }
    if (layer.buyables) {
        setupFeatures<NonNullable<RawLayer["buyables"]>, Buyable>(layer.id, layer.buyables);
        setRowCol(layer.buyables);
        setDefault(layer.buyables, "respec", undefined, false);
        setDefault(
            layer.buyables,
            "reset",
            function(this: NonNullable<Layer["buyables"]>) {
                playerProxy.layers[this.layer].buyables = getStartingBuyables(layer.buyables?.data);
            },
            false
        );
        for (const id in layer.buyables.data) {
            layer.buyables.data[id].amount = function() {
                return playerProxy.layers[this.layer].buyables[id];
            };
            layer.buyables.data[id].amountSet = function(amount: Decimal) {
                playerProxy.layers[this.layer].buyables[id] = amount;
            };
            layer.buyables.data[id].canBuy = function() {
                return (
                    !layers[this.layer].deactivated &&
                    this.unlocked !== false &&
                    this.canAfford !== false &&
                    Decimal.lt(playerProxy.layers[this.layer].buyables[id], this.purchaseLimit)
                );
            };
            setDefault(layer.buyables.data[id], "purchaseLimit", new Decimal(Infinity));
            setDefault(layer.buyables.data[id], "sellOne", undefined, false);
            setDefault(layer.buyables.data[id], "sellAll", undefined, false);
            if (layer.buyables.data[id].cost != undefined) {
                setDefault(
                    layer.buyables.data[id],
                    "buy",
                    function() {
                        if (this.canBuy) {
                            playerProxy.layers[this.layer].points = playerProxy.layers[
                                this.layer
                            ].points.sub(this.cost!);
                            this.amount = this.amount.add(1);
                        }
                    },
                    false
                );
            }
        }
    }
    if (layer.clickables) {
        setupFeatures<NonNullable<RawLayer["clickables"]>, Clickable>(layer.id, layer.clickables);
        setRowCol(layer.clickables);
        setDefault(layer.clickables, "masterButtonClick", undefined, false);
        if (layer.clickables.masterButtonDisplay != undefined) {
            setDefault(layer.clickables, "showMasterButton", true);
        }
        for (const id in layer.clickables.data) {
            layer.clickables.data[id].state = function() {
                return playerProxy.layers[this.layer].clickables[id];
            };
            layer.clickables.data[id].stateSet = function(state: State) {
                playerProxy.layers[this.layer].clickables[id] = state;
            };
            setDefault(layer.clickables.data[id], "canClick", true);
            setDefault(layer.clickables.data[id], "click", undefined, false);
            setDefault(layer.clickables.data[id], "hold", undefined, false);
        }
    }
    if (layer.milestones) {
        setupFeatures<NonNullable<RawLayer["milestones"]>, Milestone>(layer.id, layer.milestones);
        for (const id in layer.milestones.data) {
            layer.milestones.data[id].earned = function() {
                return (
                    !layer.deactivated &&
                    playerProxy.layers[this.layer].milestones.some(
                        (milestone: string | number) => milestone == id
                    )
                );
            };
            layer.milestones.data[id].shown = function() {
                if (!this.unlocked) {
                    return false;
                }
                switch (playerProxy.msDisplay) {
                    default:
                    case "all":
                        return true;
                    case "last":
                        return (
                            this.optionsDisplay ||
                            !this.earned ||
                            playerProxy.layers[this.layer].milestones[
                                playerProxy.layers[this.layer].milestones.length - 1
                            ] === this.id
                        );
                    case "configurable":
                        return this.optionsDisplay || !this.earned;
                    case "incomplete":
                        return !this.earned;
                    case "none":
                        return false;
                }
            };
            setDefault(layer.milestones.data[id], "done", false);
        }
    }
    if (layer.grids) {
        setupFeatures<NonNullable<RawLayer["grids"]>, Grid>(layer.id, layer.grids);
        for (const id in layer.grids.data) {
            setDefault(player.layers[layer.id].grids, id, {});
            layer.grids.data[id].getData = function(cell): State {
                if (playerProxy.layers[this.layer].grids[id][cell] != undefined) {
                    return playerProxy.layers[this.layer].grids[id][cell];
                }
                if (isFunction(this.getStartData)) {
                    return (this.getStartData as (this: Grid, cell: string | number) => State)(
                        cell
                    );
                }
                return this.getStartData;
            };
            layer.grids.data[id].setData = function(cell, data) {
                playerProxy.layers[this.layer].grids[id][cell] = data;
            };
            setDefault(layer.grids.data[id], "getUnlocked", true, false);
            setDefault(layer.grids.data[id], "getCanClick", true, false);
            setDefault(layer.grids.data[id], "getStartData", "", false);
            setDefault(layer.grids.data[id], "getStyle", undefined, false);
            setDefault(layer.grids.data[id], "click", undefined, false);
            setDefault(layer.grids.data[id], "hold", undefined, false);
            setDefault(layer.grids.data[id], "getTitle", undefined, false);
            layer.grids.data[id] = createGridProxy(layer.grids.data[id]) as Grid;
        }
    }
    if (layer.boards) {
        setupFeatures<NonNullable<RawLayer["boards"]>, Board>(layer.id, layer.boards);
        for (const id in layer.boards.data) {
            setDefault(layer.boards.data[id], "width", "100%");
            setDefault(layer.boards.data[id], "height", "400px");
<<<<<<< HEAD
=======
            setDefault(layer.boards.data[id], "nodes", function() {
                return playerProxy.layers[this.layer].boards[this.id].nodes;
            });
            setDefault(layer.boards.data[id], "selectedNode", function() {
                return playerProxy.layers[this.layer].boards[this.id].nodes.find(
                    node => node.id === playerProxy.layers[this.layer].boards[this.id].selectedNode
                );
            });
            setDefault(layer.boards.data[id], "selectedAction", function() {
                if (this.selectedNode == null) {
                    return null;
                }
                const nodeType = layers[this.layer].boards!.data[this.id].types[
                    this.selectedNode.type
                ];
                if (nodeType.actions === null) {
                    return null;
                }
                const actions =
                    typeof nodeType.actions === "function"
                        ? nodeType.actions(this.selectedNode)
                        : nodeType.actions;
                return actions?.find(
                    action =>
                        action.id === playerProxy.layers[this.layer].boards[this.id].selectedAction
                );
            });
            setDefault(layer.boards.data[id], "links", function() {
                if (this.selectedAction == null) {
                    return null;
                }
                if (this.selectedAction.links) {
                    if (typeof this.selectedAction.links === "function") {
                        return this.selectedAction.links(this.selectedNode);
                    }
                    return this.selectedAction.links;
                }
                return null;
            });
>>>>>>> 8da668b8
            for (const nodeType in layer.boards.data[id].types) {
                layer.boards.data[id].types[nodeType].layer = layer.id;
                layer.boards.data[id].types[nodeType].id = id;
                layer.boards.data[id].types[nodeType].type = nodeType;
                setDefault(layer.boards.data[id].types[nodeType], "size", 50);
                setDefault(layer.boards.data[id].types[nodeType], "draggable", false);
<<<<<<< HEAD
                setDefault(layer.boards.data[id].types[nodeType], "canAccept", false);
=======
                setDefault(layer.boards.data[id].types[nodeType], "shape", Shape.Circle);
                setDefault(layer.boards.data[id].types[nodeType], "canAccept", false);
                setDefault(layer.boards.data[id].types[nodeType], "actionDistance", Math.PI / 6);
>>>>>>> 8da668b8
                setDefault(
                    layer.boards.data[id].types[nodeType],
                    "progressDisplay",
                    ProgressDisplay.Fill
                );
                setDefault(layer.boards.data[id].types[nodeType], "nodes", function() {
<<<<<<< HEAD
                    return playerProxy.layers[this.layer].boards[this.id].filter(
                        node => node.type === this.type
                    );
                });
=======
                    return playerProxy.layers[this.layer].boards[this.id].nodes.filter(
                        node => node.type === this.type
                    );
                });
                setDefault(layer.boards.data[id].types[nodeType], "onClick", function(node) {
                    playerProxy.layers[this.layer].boards[this.id].selectedNode = node.id;
                });
>>>>>>> 8da668b8
            }
        }
    }
    if (layer.subtabs) {
        layer.activeSubtab = function() {
            if (
                layers[this.layer].subtabs![playerProxy.subtabs[this.layer].mainTabs!] &&
                layers[this.layer].subtabs![playerProxy.subtabs[this.layer].mainTabs!].unlocked !==
                    false
            ) {
                return layers[this.layer].subtabs![playerProxy.subtabs[this.layer].mainTabs!];
            }
            // Default to first unlocked tab
            return Object.values(layers[this.layer].subtabs!).find(
                (subtab: Subtab) => subtab.unlocked !== false
            );
        };
        setDefault(player, "subtabs", {});
        setDefault(player.subtabs, layer.id, {});
        setDefault(player.subtabs[layer.id], "mainTabs", Object.keys(layer.subtabs)[0]);
        for (const id in layer.subtabs) {
            layer.subtabs[id].active = function() {
                return playerProxy.subtabs[this.layer].mainTabs === this.id;
            };
        }
    }
    if (layer.microtabs) {
        setDefault(player, "subtabs", {});
        setDefault(player.subtabs, layer.id, {});
        for (const family in layer.microtabs) {
            if (Object.keys(layer.microtabs[family]).length === 0) {
                console.warn(
                    "Cannot create microtab family with 0 tabs",
                    layer.id,
                    family,
                    layer.microtabs[family]
                );
                continue;
            }
            layer.microtabs[family].activeMicrotab = function() {
                if (
                    this.data[playerProxy.subtabs[this.layer as string][family]] &&
                    this.data[playerProxy.subtabs[this.layer as string][family]].unlocked !== false
                ) {
                    return this[playerProxy.subtabs[this.layer as string][family]];
                }
                // Default to first unlocked tab
                const firstUnlocked: string | undefined = Object.keys(this).find(
                    microtab =>
                        microtab !== "activeMicrotab" && this.data[microtab].unlocked !== false
                );
                return firstUnlocked != undefined ? this[firstUnlocked] : undefined;
            };
            setDefault(
                player.subtabs[layer.id],
                family,
                Object.keys(layer.microtabs[family]).find(tab => tab !== "activeMicrotab")!
            );
            layer.microtabs[family].layer = layer.id;
            layer.microtabs[family].family = family;
            for (const id in layer.microtabs[family].data) {
                const microtab: RawFeature<Microtab> = layer.microtabs[family].data[id];
                microtab.layer = layer.id;
                microtab.family = family;
                microtab.id = id;
                microtab.active = function() {
                    return playerProxy.subtabs[this.layer][this.family] === this.id;
                };
            }
        }
    }
    if (layer.hotkeys) {
        for (const id in layer.hotkeys) {
            setDefault(layer.hotkeys[id], "press", undefined, false);
            setDefault(layer.hotkeys[id], "unlocked", function() {
                return layers[this.layer].unlocked;
            });
        }
    }

    // Create layer proxy
    layer = createLayerProxy(layer) as Layer;

    // Register layer
    layers[layer.id] = layer as Layer;

    // Register hotkeys
    if (layers[layer.id].hotkeys) {
        for (const hotkey of layers[layer.id].hotkeys!) {
            hotkeys.push(hotkey);
        }
    }
}

export function removeLayer(layer: string): void {
    // Un-set hotkeys
    if (layers[layer].hotkeys) {
        for (const hotkey of Object.values(layers[layer].hotkeys!)) {
            const index = hotkeys.indexOf(hotkey);
            if (index >= 0) {
                hotkeys.splice(index, 1);
            }
        }
    }

    delete layers[layer];
}

export function reloadLayer(layer: Layer): void {
    removeLayer(layer.id);

    // Re-create layer
    addLayer(layer);
}

function setRowCol<T extends GridFeatures<S>, S extends Feature>(features: RawGridFeatures<T, S>) {
    if (features.rows && features.cols) {
        return;
    }
    let maxRow = 0;
    let maxCol = 0;
    for (const id in features) {
        const index = Number(id);
        if (!isNaN(index)) {
            if (Math.floor(index / 10) > maxRow) {
                maxRow = Math.floor(index / 10);
            }
            if (index % 10 > maxCol) {
                maxCol = index % 10;
            }
        }
    }
    features.rows = maxRow;
    features.cols = maxCol;
}

function setupFeatures<
    T extends RawFeatures<R, S, unknown>,
    S extends Feature,
    R extends Features<S> = Features<S>
>(layer: string, features: T) {
    features.layer = layer;
    for (const id in features.data) {
        const feature = features.data[id];
        (feature as S).id = id;
        (feature as S).layer = layer;
        if ((feature as S).unlocked == undefined) {
            (feature as S).unlocked = true;
        }
    }
}

function setDefault<T, K extends keyof T>(
    object: T,
    key: K,
    value: T[K],
    forceCached?: boolean
): asserts object is Exclude<T, K> & Required<Pick<T, K>> {
    if (object[key] === undefined && value != undefined) {
        object[key] = value;
    }
    if (object[key] != undefined && isFunction(object[key]) && forceCached != undefined) {
        Object.assign(object[key], { forceCached });
    }
}<|MERGE_RESOLUTION|>--- conflicted
+++ resolved
@@ -34,11 +34,7 @@
 import { applyPlayerData } from "@/util/save";
 import clone from "lodash.clonedeep";
 import { isRef } from "vue";
-<<<<<<< HEAD
-import { ProgressDisplay } from "./enums";
-=======
 import { ProgressDisplay, Shape } from "./enums";
->>>>>>> 8da668b8
 import { default as playerProxy } from "./player";
 
 export const layers: Record<string, Readonly<Layer>> = {};
@@ -77,11 +73,7 @@
             buyables: getStartingBuyables(layer.buyables?.data),
             clickables: getStartingClickables(layer.clickables?.data),
             challenges: getStartingChallenges(layer.challenges?.data),
-<<<<<<< HEAD
-            boards: getStartingBoards(layer.boards?.data),
-=======
             boards: player.layers[layer.id]?.boards || getStartingBoards(layer.boards?.data),
->>>>>>> 8da668b8
             grids: {},
             confirmRespecBuyables: false,
             ...(layer.startData?.() || {})
@@ -440,8 +432,6 @@
         for (const id in layer.boards.data) {
             setDefault(layer.boards.data[id], "width", "100%");
             setDefault(layer.boards.data[id], "height", "400px");
-<<<<<<< HEAD
-=======
             setDefault(layer.boards.data[id], "nodes", function() {
                 return playerProxy.layers[this.layer].boards[this.id].nodes;
             });
@@ -481,32 +471,21 @@
                 }
                 return null;
             });
->>>>>>> 8da668b8
             for (const nodeType in layer.boards.data[id].types) {
                 layer.boards.data[id].types[nodeType].layer = layer.id;
                 layer.boards.data[id].types[nodeType].id = id;
                 layer.boards.data[id].types[nodeType].type = nodeType;
                 setDefault(layer.boards.data[id].types[nodeType], "size", 50);
                 setDefault(layer.boards.data[id].types[nodeType], "draggable", false);
-<<<<<<< HEAD
-                setDefault(layer.boards.data[id].types[nodeType], "canAccept", false);
-=======
                 setDefault(layer.boards.data[id].types[nodeType], "shape", Shape.Circle);
                 setDefault(layer.boards.data[id].types[nodeType], "canAccept", false);
                 setDefault(layer.boards.data[id].types[nodeType], "actionDistance", Math.PI / 6);
->>>>>>> 8da668b8
                 setDefault(
                     layer.boards.data[id].types[nodeType],
                     "progressDisplay",
                     ProgressDisplay.Fill
                 );
                 setDefault(layer.boards.data[id].types[nodeType], "nodes", function() {
-<<<<<<< HEAD
-                    return playerProxy.layers[this.layer].boards[this.id].filter(
-                        node => node.type === this.type
-                    );
-                });
-=======
                     return playerProxy.layers[this.layer].boards[this.id].nodes.filter(
                         node => node.type === this.type
                     );
@@ -514,7 +493,6 @@
                 setDefault(layer.boards.data[id].types[nodeType], "onClick", function(node) {
                     playerProxy.layers[this.layer].boards[this.id].selectedNode = node.id;
                 });
->>>>>>> 8da668b8
             }
         }
     }
