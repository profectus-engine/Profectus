--- conflicted
+++ resolved
@@ -105,14 +105,9 @@
     optionsFunc: OptionsFunc<T, BaseBar, GenericBar>,
     ...decorators: Decorator<T, BaseBar, GenericBar>[]
 ): Bar<T> {
-<<<<<<< HEAD
     const decoratedData = decorators.reduce((current, next) => Object.assign(current, next.getPersistentData?.()), {});
-    return createLazyProxy(() => {
-        const bar = optionsFunc();
-=======
     return createLazyProxy(feature => {
         const bar = optionsFunc.call(feature, feature);
->>>>>>> c386acee
         bar.id = getUniqueID("bar-");
         bar.type = BarType;
         bar[Component] = BarComponent as GenericComponent;
