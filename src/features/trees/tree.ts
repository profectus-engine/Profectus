--- conflicted
+++ resolved
@@ -105,16 +105,11 @@
     optionsFunc?: OptionsFunc<T, BaseTreeNode, GenericTreeNode>,
     ...decorators: Decorator<T, BaseTreeNode, GenericTreeNode>[]
 ): TreeNode<T> {
-<<<<<<< HEAD
     const decoratedData = decorators.reduce((current, next) => Object.assign(current, next.getPersistentData?.()), {});
-    return createLazyProxy(() => {
-        const treeNode = optionsFunc?.() ?? ({} as ReturnType<NonNullable<typeof optionsFunc>>);
-=======
     return createLazyProxy(feature => {
         const treeNode =
             optionsFunc?.call(feature, feature) ??
             ({} as ReturnType<NonNullable<typeof optionsFunc>>);
->>>>>>> c386acee
         treeNode.id = getUniqueID("treeNode-");
         treeNode.type = TreeNodeType;
         treeNode[Component] = TreeNodeComponent as GenericComponent;
