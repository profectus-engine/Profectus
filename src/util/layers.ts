import { hotkeys, layers } from "@/game/layers";
import player from "@/game/player";
import { CacheableFunction } from "@/typings/cacheableFunction";
<<<<<<< HEAD
import { Board, BoardNode, RawBoard } from "@/typings/features/board";
=======
import { Board, BoardData, BoardNode, RawBoard } from "@/typings/features/board";
>>>>>>> 8da668b8
import { Buyable } from "@/typings/features/buyable";
import { Challenge } from "@/typings/features/challenge";
import { Clickable } from "@/typings/features/clickable";
import { RawFeature } from "@/typings/features/feature";
import { MicrotabFamily, Subtab } from "@/typings/features/subtab";
import { Layer, RawLayer } from "@/typings/layer";
import { State } from "@/typings/state";
import Decimal from "./bignum";

export function resetLayer(layer: string, force = false): void {
    layers[layer].reset(force);
}

export function hardReset(layer: string, keep: Array<string> = []): void {
    layers[layer].hardReset(keep);
}

// eslint-disable-next-line @typescript-eslint/ban-types
export function cache<T extends CacheableFunction | Function>(func: T): T & CacheableFunction {
    return Object.assign(func, { forceCached: true });
}

// eslint-disable-next-line @typescript-eslint/ban-types
export function noCache<T extends CacheableFunction | Function>(func: T): T & CacheableFunction {
    return Object.assign(func, { forceCached: false });
}

export function getStartingBuyables(
    buyables?: Record<string, Buyable> | Record<string, RawFeature<Buyable>> | undefined
): Record<string, Decimal> {
    return buyables
        ? Object.keys(buyables).reduce((acc: Record<string, Decimal>, curr: string): Record<
              string,
              Decimal
          > => {
              acc[curr] = new Decimal(0);
              return acc;
          }, {})
        : {};
}

export function getStartingClickables(
    clickables?: Record<string, Clickable> | Record<string, RawFeature<Clickable>> | undefined
): Record<string, State> {
    return clickables
        ? Object.keys(clickables).reduce((acc: Record<string, State>, curr: string): Record<
              string,
              State
          > => {
              acc[curr] = "";
              return acc;
          }, {})
        : {};
}

export function getStartingChallenges(
    challenges?: Record<string, Challenge> | Record<string, RawFeature<Challenge>> | undefined
): Record<string, Decimal> {
    return challenges
        ? Object.keys(challenges).reduce((acc: Record<string, Decimal>, curr: string): Record<
              string,
              Decimal
          > => {
              acc[curr] = new Decimal(0);
              return acc;
          }, {})
        : {};
}

export function getStartingBoards(
    boards?: Record<string, Board> | Record<string, RawBoard> | undefined
<<<<<<< HEAD
): Record<string, Array<BoardNode>> {
    return boards
        ? Object.keys(boards).reduce((acc: Record<string, Array<BoardNode>>, curr: string): Record<
              string,
              Array<BoardNode>
          > => {
              acc[curr] = boards[curr].startNodes?.() || [];
=======
): Record<string, BoardData> {
    return boards
        ? Object.keys(boards).reduce((acc: Record<string, BoardData>, curr: string): Record<
              string,
              BoardData
          > => {
              const nodes = boards[curr].startNodes?.() || [];
              acc[curr] = {
                  nodes: nodes.map((node, index) => ({
                      id: index,
                      ...node
                  })),
                  selectedNode: null,
                  selectedAction: null
              } as BoardData;
>>>>>>> 8da668b8
              return acc;
          }, {})
        : {};
}

export function resetLayerData(layer: string, keep: Array<string> = []): void {
    keep.push("unlocked", "forceTooltip", "noRespecConfirm");
    const keptData = keep.reduce((acc: Record<string, any>, curr: string): Record<string, any> => {
        acc[curr] = player.layers[layer][curr];
        return acc;
    }, {});

    player.upgrades = [];
    player.achievements = [];
    player.milestones = [];
    player.infoboxes = {};

    player.layers[layer].buyables = getStartingBuyables(layers[layer].buyables?.data);
    player.layers[layer].clickables = getStartingClickables(layers[layer].clickables?.data);
    player.layers[layer].challenges = getStartingChallenges(layers[layer].challenges?.data);

    Object.assign(player.layers[layer], layers[layer].startData?.());

    for (const item in keptData) {
        player.layers[layer][item] = keptData[item];
    }
}

export function resetRow(row: string | number | undefined, ignore?: string): void {
    Object.values(layers)
        .filter(layer => layer.row === row && layer.layer !== ignore)
        .forEach(layer => layer.hardReset());
}

export const defaultLayerProperties = {
    type: "none",
    shown: true,
    layerShown: true,
    glowColor: "red",
    minWidth: 640,
    displayRow() {
        return this.row;
    },
    symbol() {
        return this.id;
    },
    unlocked() {
        if (player.layers[this.id].unlocked) {
            return true;
        }
        if (this.type !== "none" && this.canReset && this.layerShown) {
            return true;
        }
        return false;
    },
    trueGlowColor() {
        if (this.subtabs) {
            for (const subtab of Object.values<Subtab>(this.subtabs)) {
                if (subtab.notify) {
                    return subtab.glowColor || "red";
                }
            }
        }
        if (this.microtabs) {
            for (const microtabFamily of Object.values<MicrotabFamily>(this.microtabs)) {
                for (const microtab of Object.values(microtabFamily.data)) {
                    if (microtab.notify) {
                        return microtab.glowColor || "red";
                    }
                }
            }
        }
        return this.glowColor || "red";
    },
    resetGain() {
        if (this.type === "none" || this.type === "custom") {
            return new Decimal(0);
        }
        if (this.gainExp && Decimal.eq(this.gainExp, 0)) {
            return new Decimal(0);
        }
        if (Decimal.lt(this.baseAmount!, this.requires!)) {
            return new Decimal(0);
        }
        if (this.type === "static") {
            if (!this.canBuyMax) {
                return new Decimal(1);
            }
            let gain = Decimal.div(this.baseAmount!, this.requires!)
                .div(this.gainMult || 1)
                .max(1)
                .log(this.base!)
                .times(this.gainExp || 1)
                .pow(Decimal.pow(this.exponent || 1, -1));
            gain = gain.times(this.directMult || 1);
            return gain
                .floor()
                .sub(player.layers[this.layer].points)
                .add(1)
                .max(1);
        }
        if (this.type === "normal") {
            let gain = Decimal.div(this.baseAmount!, this.requires!)
                .pow(this.exponent || 1)
                .times(this.gainMult || 1)
                .pow(this.gainExp || 1);
            if (this.softcap && this.softcapPower && gain.gte(this.softcap)) {
                gain = gain
                    .pow(this.softcapPower)
                    .times(Decimal.pow(this.softcap, Decimal.sub(1, this.softcapPower)));
            }
            gain = gain.times(this.directMult || 1);
            return gain.floor().max(0);
        }
        // Unknown prestige type
        return new Decimal(0);
    },
    nextAt() {
        if (this.type === "none" || this.type === "custom") {
            return new Decimal(Infinity);
        }
        if (
            (this.gainMult && Decimal.lte(this.gainMult, 0)) ||
            (this.gainExp && Decimal.lte(this.gainExp, 0))
        ) {
            return new Decimal(Infinity);
        }
        if (this.type === "static") {
            const amount = player.layers[this.layer].points.div(this.directMult || 1);
            const extraCost = Decimal.pow(
                this.base!,
                amount.pow(this.exponent || 1).div(this.gainExp || 1)
            ).times(this.gainMult || 1);
            let cost = extraCost.times(this.requires!).max(this.requires!);
            if (this.roundUpCost) {
                cost = cost.ceil();
            }
            return cost;
        }
        if (this.type === "normal") {
            let next = this.resetGain.add(1).div(this.directMult || 1);
            if (this.softcap && this.softcapPower && next.gte(this.softcap)) {
                next = next
                    .div(Decimal.pow(this.softcap, Decimal.sub(1, this.softcapPower)))
                    .pow(Decimal.div(1, this.softcapPower));
            }
            next = next
                .root(this.gainExp || 1)
                .div(this.gainMult || 1)
                .root(this.exponent || 1)
                .times(this.requires!)
                .max(this.requires!);
            if (this.roundUpCost) {
                next = next.ceil();
            }
            return next;
        }
        // Unknown prestige type
        return new Decimal(0);
    },
    nextAtMax() {
        if (!this.canBuyMax || this.type !== "static") {
            return this.nextAt;
        }
        const amount = player.layers[this.layer].points
            .plus(this.resetGain)
            .div(this.directMult || 1);
        const extraCost = Decimal.pow(
            this.base!,
            amount.pow(this.exponent || 1).div(this.gainExp || 1)
        ).times(this.gainMult || 1);
        let cost = extraCost.times(this.requires!).max(this.requires!);
        if (this.roundUpCost) {
            cost = cost.ceil();
        }
        return cost;
    },
    canReset() {
        if (this.type === "normal") {
            return Decimal.gte(this.baseAmount!, this.requires!);
        }
        if (this.type === "static") {
            return Decimal.gte(this.baseAmount!, this.nextAt);
        }
        return false;
    },
    notify() {
        if (this.upgrades) {
            if (
                Object.values(this.upgrades.data).some(
                    upgrade => upgrade.canAfford && !upgrade.bought && upgrade.unlocked
                )
            ) {
                return true;
            }
        }
        if (this.activeChallenge?.canComplete) {
            return true;
        }
        if (this.subtabs) {
            if (Object.values(this.subtabs).some(subtab => subtab.notify)) {
                return true;
            }
        }
        if (this.microtabs) {
            for (const microtabFamily of Object.values(this.microtabs)) {
                if (Object.values(microtabFamily.data).some(subtab => subtab.notify)) {
                    return true;
                }
            }
        }

        return false;
    },
    resetNotify() {
        if (this.subtabs) {
            if (Object.values(this.subtabs).some(subtab => subtab.prestigeNotify)) {
                return true;
            }
        }
        if (this.microtabs) {
            for (const microtabFamily of Object.values(this.microtabs)) {
                if (Object.values(microtabFamily.data).some(subtab => subtab.prestigeNotify)) {
                    return true;
                }
            }
        }
        if (this.autoPrestige || this.passiveGeneration) {
            return false;
        }
        if (this.type === "static") {
            return this.canReset;
        }
        if (this.type === "normal") {
            return this.canReset && this.resetGain.gte(player.layers[this.layer].points.div(10));
        }
        return false;
    },
    reset(force = false) {
        if (this.type === "none") {
            return;
        }
        if (!force) {
            if (!this.canReset) {
                return;
            }
            this.onPrestige?.(this.resetGain);
            if (player.layers[this.layer].points != undefined) {
                player.layers[this.layer].points = player.layers[this.layer].points.add(
                    this.resetGain
                );
            }
            if (!player.layers[this.layer].unlocked) {
                player.layers[this.layer].unlocked = true;
                if (this.increaseUnlockOrder) {
                    for (const layer in this.increaseUnlockOrder) {
                        player.layers[layer].unlockOrder =
                            (player.layers[layer].unlockOrder || 0) + 1;
                    }
                }
            }
        }

        if (this.resetsNothing) {
            return;
        }

        Object.values(layers)
            .filter(layer => typeof layer.row === "number")
            .forEach(layer => {
                if ((this.row as number) >= (layer.row as number) && (!force || this !== layer)) {
                    this.activeChallenge?.toggle();
                }
            });

        player.points = new Decimal(0);

        Object.values(layers)
            .sort((a, b) => {
                if (typeof a.row !== "number" || typeof b.row !== "number") {
                    return 0;
                }
                return a.row - b.row;
            })
            .forEach(layer => layer.onReset(this.layer));

        if (player.layers[this.layer].resetTime != undefined) {
            player.layers[this.layer].resetTime = new Decimal(0);
        }
    },
    onReset(resettingLayer: string) {
        if (
            typeof layers[resettingLayer].row === "number" &&
            typeof this.row === "number" &&
            (layers[resettingLayer].row as number) > this.row
        ) {
            this.hardReset();
        }
    },
    hardReset(keep = []) {
        if (!isNaN(Number(this.row))) {
            resetLayerData(this.layer, keep);
        }
    }
} as Omit<RawLayer, "id"> & Partial<Pick<RawLayer, "id">> & ThisType<Layer>;

document.onkeydown = function(e) {
    if (player.hasWon && !player.keepGoing) {
        return;
    }
    let key = e.key;
    if (e.shiftKey) {
        key = "shift+" + key;
    }
    if (e.ctrlKey) {
        key = "ctrl+" + key;
    }
    const hotkey = hotkeys.find(hotkey => hotkey.key === key);
    if (hotkey && hotkey.unlocked) {
        e.preventDefault();
        hotkey.press?.();
    }
};<|MERGE_RESOLUTION|>--- conflicted
+++ resolved
@@ -1,11 +1,7 @@
 import { hotkeys, layers } from "@/game/layers";
 import player from "@/game/player";
 import { CacheableFunction } from "@/typings/cacheableFunction";
-<<<<<<< HEAD
-import { Board, BoardNode, RawBoard } from "@/typings/features/board";
-=======
 import { Board, BoardData, BoardNode, RawBoard } from "@/typings/features/board";
->>>>>>> 8da668b8
 import { Buyable } from "@/typings/features/buyable";
 import { Challenge } from "@/typings/features/challenge";
 import { Clickable } from "@/typings/features/clickable";
@@ -77,15 +73,6 @@
 
 export function getStartingBoards(
     boards?: Record<string, Board> | Record<string, RawBoard> | undefined
-<<<<<<< HEAD
-): Record<string, Array<BoardNode>> {
-    return boards
-        ? Object.keys(boards).reduce((acc: Record<string, Array<BoardNode>>, curr: string): Record<
-              string,
-              Array<BoardNode>
-          > => {
-              acc[curr] = boards[curr].startNodes?.() || [];
-=======
 ): Record<string, BoardData> {
     return boards
         ? Object.keys(boards).reduce((acc: Record<string, BoardData>, curr: string): Record<
@@ -101,7 +88,6 @@
                   selectedNode: null,
                   selectedAction: null
               } as BoardData;
->>>>>>> 8da668b8
               return acc;
           }, {})
         : {};
